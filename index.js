const pump = require('pump')
const RpcEngine = require('json-rpc-engine')
const createIdRemapMiddleware = require('json-rpc-engine/src/idRemapMiddleware')
const createJsonRpcStream = require('json-rpc-middleware-stream')
const ObservableStore = require('obs-store')
const asStream = require('obs-store/lib/asStream')
const ObjectMultiplex = require('obj-multiplex')
const { inherits } = require('util')
const SafeEventEmitter = require('safe-event-emitter')
const dequal = require('fast-deep-equal')
const { ethErrors } = require('eth-json-rpc-errors')

<<<<<<< HEAD
const connectCapnode = require('./lib/connectCapnode')
const messages = require('./messages')
const { sendSiteMetadata } = require('./siteMetadata')
=======
const messages = require('./src/messages')
const { sendSiteMetadata } = require('./src/siteMetadata')
>>>>>>> 96fa160c
const {
  createErrorMiddleware,
  logStreamDisconnectWarning,
  makeThenable,
} = require('./src/utils')
const connectCapnode = require('./src/connectCapnode')

// resolve response.result, reject errors
const rpcPromiseCallback = (resolve, reject) => (error, response) => {
  error || response.error
  ? reject(error || response.error)
  : Array.isArray(response)
    ? resolve(response)
    : resolve(response.result)
}

module.exports = MetamaskInpageProvider

/**
 * TODO:deprecate:2019-12-16
 *  _sendSync and related functionality
 */

inherits(MetamaskInpageProvider, SafeEventEmitter)

// private state, kept here in part for use in the _metamask proxy
const _state = {

  sentWarnings: {
    autoReload: false,
    enable: false,
    experimentalMethods: false,
    isConnected: false,
    sendAsync: false,
    sendSync: false,
    signTypedData: false,
  },
  sentSiteMetadata: false,
  isConnected: undefined,
  accounts: [],
  isUnlocked: false,
}

function MetamaskInpageProvider (connectionStream) {

  // super constructor
  SafeEventEmitter.call(this)

  this._metamask = getExperimentalApi(this)

  // public state
  this.selectedAddress = null
  this.networkVersion = undefined
  this.chainId = undefined

  // setup connectionStream multiplexing
  const mux = this.mux = new ObjectMultiplex()
  pump(
    connectionStream,
    mux,
    connectionStream,
    this._handleDisconnect.bind(this, 'MetaMask'),
  )

  // subscribe to metamask public config (one-way)
<<<<<<< HEAD
  self.publicConfigStore = new ObservableStore({ storageKey: 'MetaMask-Config' })
=======
  this.publicConfigStore = new ObservableStore({ storageKey: 'MetaMask-Config' })
>>>>>>> 96fa160c

  // chainChanged and networkChanged events
  this.publicConfigStore.subscribe(function (state) {

    if ('isUnlocked' in state && state.isUnlocked !== _state.isUnlocked) {
      _state.isUnlocked = state.isUnlocked
    }

    // Emit chainChanged event on chain change
    if ('chainId' in state && state.chainId !== this.chainId) {
      this.chainId = state.chainId
      this.emit('chainChanged', this.chainId)
      this.emit('chainIdChanged', this.chainId) // TODO:deprecate:2019-12-16
    }

    // Emit networkChanged event on network change
    if ('networkVersion' in state && state.networkVersion !== this.networkVersion) {
      this.networkVersion = state.networkVersion
      this.emit('networkChanged', this.networkVersion)
    }
  })

  const capStream = mux.createStream('cap')
<<<<<<< HEAD
  const [capnode, remote] = connectCapnode()
  pump(
    remote,
    capStream,
    remote,
    (err) => {
      console.log('Problem with cap stream', err);
=======
  const [capnode, capRemote] = connectCapnode()
  pump(
    capRemote,
    capStream,
    capRemote,
    (err) => {
      console.error('Problem with cap stream', err)
>>>>>>> 96fa160c
    }
  )

  this.requestIndex = () => {
<<<<<<< HEAD
    return capnode.requestIndex(remote);
=======
    return capnode.requestIndex(capRemote)
>>>>>>> 96fa160c
  }

  pump(
    mux.createStream('publicConfig'),
    asStream(this.publicConfigStore),
    // RPC requests should still work if only this stream fails
    logStreamDisconnectWarning.bind(this, 'MetaMask PublicConfigStore'),
  )

  // ignore phishing warning message (handled elsewhere)
  mux.ignoreStream('phishing')

  // setup own event listeners

  // EIP-1193 subscriptions
  this.on('data', (error, { method, params }) => {
    if (!error && method === 'eth_subscription') {
      this.emit('notification', params.result)
    }
  })

  // EIP-1193 connect
  this.on('connect', () => {
    _state.isConnected = true
  })

  // connect to async provider

  const jsonRpcConnection = createJsonRpcStream()
  pump(
    jsonRpcConnection.stream,
    mux.createStream('provider'),
    jsonRpcConnection.stream,
    this._handleDisconnect.bind(this, 'MetaMask RpcProvider'),
  )

  // handle RPC requests via dapp-side rpc engine
  const rpcEngine = new RpcEngine()
  rpcEngine.push(createIdRemapMiddleware())
  rpcEngine.push(createErrorMiddleware())
  rpcEngine.push(jsonRpcConnection.middleware)
  this.rpcEngine = rpcEngine

  // json rpc notification listener
  jsonRpcConnection.events.on('notification', payload => {
    if (payload.method === 'wallet_accountsChanged') {
      this._handleAccountsChanged(payload.result)
    } else {
      this.emit('data', null, payload)
    }
  })

  // indicate that we've connected, for EIP-1193 compliance
  setTimeout(() => this.emit('connect'))

  // TODO:deprecate:2019-12-16
  // wait a second to attempt to send this, so that the warning can be silenced
  // moved this here because there's another warning in .enable() discouraging
  // the use thereof per EIP 1102
  setTimeout(() => {
    if (this.autoRefreshOnNetworkChange && !_state.sentWarnings.autoReload) {
      console.warn(messages.warnings.autoReloadDeprecation)
      _state.sentWarnings.autoReload = true
    }
  }, 1000)
}

// TODO:deprecate:2019-12-16
// give the dapps control of a refresh they can toggle this off on the window.ethereum
// this will be default true so it does not break any old apps.
MetamaskInpageProvider.prototype.autoRefreshOnNetworkChange = true

MetamaskInpageProvider.prototype.isMetaMask = true

/**
 * Deprecated.
 * Returns whether the inpage provider is connected to MetaMask.
 */
MetamaskInpageProvider.prototype.isConnected = function () {

  if (!_state.sentWarnings.isConnected) {
    console.warn(messages.warnings.isConnectedDeprecation)
    _state.sentWarnings.isConnected = true
  }
  return _state.isConnected
}

/**
 * Sends an RPC request to MetaMask. Resolves to the result of the method call.
 * May reject with an error that must be caught by the caller.
 *
 * @param {(string|Object)} methodOrPayload - The method name, or the RPC request object.
 * @param {Array<any>} [params] - If given a method name, the method's parameters.
 * @returns {Promise<any>} - A promise resolving to the result of the method call.
 */
MetamaskInpageProvider.prototype.send = function (methodOrPayload, params) {

  // construct payload object
  let payload
  if (params !== undefined) {

    // wrap params in array out of kindness
    if (!Array.isArray(params)) {
      params = [params]
    }

    // method must be a string if params were supplied
    // we will throw further down if it isn't
    payload = {
      method: methodOrPayload,
      params,
    }
  } else {

    if (typeof methodOrPayload === 'string') {
      payload = {
        method: methodOrPayload,
        params,
      }
    } else {

      payload = methodOrPayload

      // TODO:deprecate:2019-12-16
      // backwards compatibility: "synchronous" methods
      if ([
        'eth_accounts',
        'eth_coinbase',
        'eth_uninstallFilter',
        'net_version',
      ].includes(payload.method)) {
        return this._sendSync(payload)
      }
    }
  }

  // typecheck payload and payload.method
  if (
    Array.isArray(payload) ||
    typeof payload !== 'object' ||
    typeof payload.method !== 'string'
  ) {
    throw ethErrors.rpc.invalidRequest({
      message: messages.errors.invalidParams(), data: payload,
    })
  }

  // specific handler for this method
  if (payload.method === 'eth_requestAccounts') {
    return this._requestAccounts()
  }

  return new Promise((resolve, reject) => {
    try {
      this._sendAsync(
        payload,
        rpcPromiseCallback(resolve, reject),
      )
    } catch (error) {
      reject(error)
    }
  })
}

/**
 * Deprecated.
 * Equivalent to: ethereum.send('eth_requestAccounts')
 *
 * @returns {Promise<Array<string>>} - A promise that resolves to an array of addresses.
 */
MetamaskInpageProvider.prototype.enable = function () {

  if (!_state.sentWarnings.enable) {
    console.warn(messages.warnings.enableDeprecation)
    _state.sentWarnings.enable = true
  }
  return this._requestAccounts()
}

/**
 * Deprecated.
 * Backwards compatibility. ethereum.send() with callback.
 *
 * @param {Object} payload - The RPC request object.
 * @param {Function} callback - The callback function.
 */
MetamaskInpageProvider.prototype.sendAsync = function (payload, cb) {

  if (!_state.sentWarnings.sendAsync) {
    console.warn(messages.warnings.sendAsyncDeprecation)
    _state.sentWarnings.sendAsync = true
  }
  this._sendAsync(payload, cb)
}

/**
 * Deprecated.
 * Internal backwards compatibility method.
 */
MetamaskInpageProvider.prototype._sendSync = function (payload) {

  if (!_state.sentWarnings.sendSync) {
    console.warn(messages.warnings.sendSyncDeprecation)
    _state.sentWarnings.sendSync = true
  }

  let result
  switch (payload.method) {

    case 'eth_accounts':
      result = this.selectedAddress ? [this.selectedAddress] : []
      break

    case 'eth_coinbase':
      result = this.selectedAddress || null
      break

    case 'eth_uninstallFilter':
      this.sendAsync(payload, () => {})
      result = true
      break

    case 'net_version':
      result = this.networkVersion || null
      break

    default:
      throw new Error(messages.errors.unsupportedSync(payload.method))
  }

  // looks like a plain object, but behaves like a Promise if someone calls .then on it :evil_laugh:
  return makeThenable({
    id: payload.id,
    jsonrpc: payload.jsonrpc,
    result,
  }, 'result')
}

/**
 * Internal method for calling EIP-1102 eth_requestAccounts.
 * Attempts to call eth_accounts before requesting the permission.
 */
MetamaskInpageProvider.prototype._requestAccounts = function () {

  return new Promise((resolve, reject) => {
    this._sendAsync(
      {
        method: 'eth_accounts',
      },
      rpcPromiseCallback(resolve, reject),
    )
  })
  .then(result => {
    if (
      !Array.isArray(result) ||
      result.length === 0
    ) {
      return new Promise((resolve, reject) => {
        this._sendAsync(
          {
            jsonrpc: '2.0',
            method: 'wallet_requestPermissions',
            params: [{ eth_accounts: {} }],
          },
          rpcPromiseCallback(resolve, reject),
        )
      })
      .then(() => {
        return new Promise((resolve, reject) => {
          this._sendAsync(
            {
              method: 'eth_accounts',
            },
            rpcPromiseCallback(resolve, reject),
          )
        })
      })
    } else {
      return result
    }
  })
  .catch(err => console.error(err))
}

/**
 * Internal RPC method. Forwards requests to background via the RPC engine.
 * Also remap ids inbound and outbound.
 */
MetamaskInpageProvider.prototype._sendAsync = function (payload, userCallback) {

  let cb = userCallback

  if (!_state.sentSiteMetadata) {
    sendSiteMetadata(this.rpcEngine)
    _state.sentSiteMetadata = true
  }

  if (!Array.isArray(payload)) {

    if (!payload.jsonrpc) {
      payload.jsonrpc = '2.0'
    }

    if (
      payload.method === 'eth_signTypedData' &&
      !_state.sentWarnings.signTypedData
    ) {
      console.warn(messages.warnings.signTypedDataDeprecation)
      _state.sentWarnings.signTypedData = true

    } else if (payload.method === 'eth_accounts') {

      // legacy eth_accounts behavior
      cb = (err, res) => {
        if (err) {
          const code = err.code || res.error.code
          if (code === 4100) { // if error is unauthorized
            delete res.error
            res.result = []
          }
        }
        this._handleAccountsChanged(res.result || [])
        userCallback(err, res)
      }
    }
  }

  this.rpcEngine.handle(payload, cb)
}

/**
 * Called when connection is lost to critical streams.
 */
MetamaskInpageProvider.prototype._handleDisconnect = function (streamName, err) {

  logStreamDisconnectWarning.bind(this)(streamName, err)
  if (_state.isConnected) {
    this.emit('close', {
      code: 1011,
      reason: 'MetaMask background communication error.',
    })
  }
  _state.isConnected = false
}

/**
 * Called when accounts may have changed.
 */
MetamaskInpageProvider.prototype._handleAccountsChanged = function (accounts) {

  // defensive programming
  if (!Array.isArray(accounts)) {
    console.error(
      'MetaMask: Received non-array accounts parameter. Please report this bug.',
      accounts,
    )
    accounts = []
  }

  // emit accountsChanged if anything about the accounts array has changed
  if (!dequal(_state.accounts, accounts)) {
    this.emit('accountsChanged', accounts)
    _state.accounts = accounts
  }

  // handle selectedAddress
  if (this.selectedAddress !== accounts[0]) {
    this.selectedAddress = accounts[0] || null
  }

  // TODO:deprecate:2019-12-16
  // handle web3
  if (window.web3) {
    window.web3.eth.defaultAccount = this.selectedAddress
  }
}

/**
 * Gets experimental _metamask API as Proxy.
 */
function getExperimentalApi (instance) {
  return new Proxy(
    {

      /**
       * Determines if MetaMask is unlocked by the user.
       *
       * @returns {Promise<boolean>} - Promise resolving to true if MetaMask is currently unlocked
       */
      isUnlocked: async () => {
        return _state.isUnlocked
      },

      /**
       * Make a batch request.
       */
      sendBatch: async (requests) => {

        // basic input validation
        if (!Array.isArray(requests)) {
          throw ethErrors.rpc.invalidRequest({
            message: 'Batch requests must be made with an array of request objects.',
            data: requests,
          })
        }

        return new Promise((resolve, reject) => {
          try {
            instance._sendAsync(
              requests,
              rpcPromiseCallback(resolve, reject),
            )
          } catch (error) {
            reject(error)
          }
        })
      },

      // TODO:deprecate:2019-12-16 isEnabled, isApproved
      /**
       * Deprecated. Will be removed on 2019-12-16.
       * Synchronously determines if this domain is currently enabled, with a potential false negative if called to soon
       *
       * @returns {boolean} - returns true if this domain is currently enabled
       */
      isEnabled: () => {
        return Array.isArray(_state.accounts) && _state.accounts.length > 0
      },

      /**
       * Deprecated. Will be removed on 2019-12-16.
       * Asynchronously determines if this domain is currently enabled
       *
       * @returns {Promise<boolean>} - Promise resolving to true if this domain is currently enabled
       */
      isApproved: async () => {
        return Array.isArray(_state.accounts) && _state.accounts.length > 0
      },
    },
    {

      get: (obj, prop) => {

        if (!_state.sentWarnings.experimentalMethods) {
          console.warn(messages.warnings.experimentalMethods)
          _state.sentWarnings.experimentalMethods = true
        }
        return obj[prop]
      },
    },
  )
}<|MERGE_RESOLUTION|>--- conflicted
+++ resolved
@@ -10,14 +10,8 @@
 const dequal = require('fast-deep-equal')
 const { ethErrors } = require('eth-json-rpc-errors')
 
-<<<<<<< HEAD
-const connectCapnode = require('./lib/connectCapnode')
-const messages = require('./messages')
-const { sendSiteMetadata } = require('./siteMetadata')
-=======
 const messages = require('./src/messages')
 const { sendSiteMetadata } = require('./src/siteMetadata')
->>>>>>> 96fa160c
 const {
   createErrorMiddleware,
   logStreamDisconnectWarning,
@@ -83,11 +77,7 @@
   )
 
   // subscribe to metamask public config (one-way)
-<<<<<<< HEAD
-  self.publicConfigStore = new ObservableStore({ storageKey: 'MetaMask-Config' })
-=======
   this.publicConfigStore = new ObservableStore({ storageKey: 'MetaMask-Config' })
->>>>>>> 96fa160c
 
   // chainChanged and networkChanged events
   this.publicConfigStore.subscribe(function (state) {
@@ -111,15 +101,6 @@
   })
 
   const capStream = mux.createStream('cap')
-<<<<<<< HEAD
-  const [capnode, remote] = connectCapnode()
-  pump(
-    remote,
-    capStream,
-    remote,
-    (err) => {
-      console.log('Problem with cap stream', err);
-=======
   const [capnode, capRemote] = connectCapnode()
   pump(
     capRemote,
@@ -127,16 +108,11 @@
     capRemote,
     (err) => {
       console.error('Problem with cap stream', err)
->>>>>>> 96fa160c
     }
   )
 
   this.requestIndex = () => {
-<<<<<<< HEAD
-    return capnode.requestIndex(remote);
-=======
     return capnode.requestIndex(capRemote)
->>>>>>> 96fa160c
   }
 
   pump(
